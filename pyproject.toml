--- conflicted
+++ resolved
@@ -26,31 +26,19 @@
 
 [project.optional-dependencies]
 
-<<<<<<< HEAD
-bigquery=[
-=======
 bigquery = [
->>>>>>> cf28c84c
     "tqdm",
     "google-api-core",
     "google-cloud-bigquery",
     "db_dtypes",
     "pangeo-forge-esgf>0.3.0",
 ]
-<<<<<<< HEAD
-pangeo-forge=[
-=======
 pangeo-forge = [
->>>>>>> cf28c84c
     "pangeo-forge-recipes",
     "apache-beam==2.58.0",
     "dynamic-chunks",
     "leap-data-management-utils[bigquery]",
-<<<<<<< HEAD
-    ]
-=======
 ]
->>>>>>> cf28c84c
 catalog = [
     "aiohttp",
     "cf_xarray",
